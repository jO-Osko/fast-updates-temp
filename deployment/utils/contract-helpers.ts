<<<<<<< HEAD
// !!!Causes wrong initialization of truffle web3 when yarn hardhat test is run
// import { constants } from "@openzeppelin/test-helpers";
=======
>>>>>>> 87a9239a
import { GovernedBaseInstance } from "../../typechain-truffle";
import { toBN } from "web3-utils";
import { time } from "@nomicfoundation/hardhat-network-helpers";

const ZERO_BYTES32 = "0x0000000000000000000000000000000000000000000000000000000000000000";
<<<<<<< HEAD
=======

>>>>>>> 87a9239a
export async function transferWithSuicide(amount: BN, from: string, to: string, web3: any) {
    const SuicidalMock = artifacts.require("SuicidalMock");
    if (amount.lten(0)) throw new Error("Amount must be positive");
    const suicidalMock = await SuicidalMock.new(to);
    await web3.eth.sendTransaction({ from: from, to: suicidalMock.address, value: amount });
    await suicidalMock.die();
}

export async function impersonateContract(contractAddress: string, gasBalance: BN, gasSource: string, network:any, web3: any) {
    // allow us to impersonate calls from contract address
    await network.provider.request({ method: "hardhat_impersonateAccount", params: [contractAddress] });
    // provide some balance for gas
    await transferWithSuicide(gasBalance, gasSource, contractAddress, web3);
}

export async function stopImpersonatingContract(contractAddress: string, network: any) {
    await network.provider.request({ method: "hardhat_stopImpersonatingAccount", params: [contractAddress] });
}

export async function emptyAddressBalance(address: string, toAccount: string, network: any, web3: any) {
    const gasPrice = toBN(100_000_000_000);
    const gasAmount = 21000;
    await impersonateContract(address, gasPrice.muln(gasAmount), toAccount, network, web3);
    const addressBalance = toBN(await web3.eth.getBalance(address));
    const amount = addressBalance.sub(gasPrice.muln(gasAmount));
    await web3.eth.sendTransaction({ from: address, to: toAccount, value: amount, gas: gasAmount, gasPrice: gasPrice });
    await stopImpersonatingContract(address, network);
}

export async function executeTimelockedGovernanceCall(artifacts: any, contract: Truffle.ContractInstance, methodCall: (governance: string) => Promise<Truffle.TransactionResponse<any>>) {
    const GovernanceSettings = artifacts.require("GovernanceSettings");

    const contractGoverned = contract as GovernedBaseInstance;
    const governanceSettings = await GovernanceSettings.at(await contractGoverned.governanceSettings());
    const governance = await governanceSettings.getGovernanceAddress();
    const executor = (await governanceSettings.getExecutors())[0];
    const response = await methodCall(governance);
    const timelockArgs = findRequiredEvent(response, "GovernanceCallTimelocked").args;
    await time.increaseTo(timelockArgs.allowedAfterTimestamp.toNumber() + 1);
    await contractGoverned.executeGovernanceCall(timelockArgs.selector, { from: executor });
}

const GOVERNANCE_SETTINGS_ADDRESS = "0x1000000000000000000000000000000000000007";
const GENESIS_GOVERNANCE_ADDRESS = "0xfffEc6C83c8BF5c3F4AE0cCF8c45CE20E4560BD7";

export async function testDeployGovernanceSettings(artifacts: any, governance: string, timelock: number, executors: string[], network: any) {
    const GovernanceSettings = artifacts.require("GovernanceSettings");

    const tempGovSettings = await GovernanceSettings.new();
    const governanceSettingsCode = await web3.eth.getCode(tempGovSettings.address);   // get deployed code
    await network.provider.send("hardhat_setCode", [GOVERNANCE_SETTINGS_ADDRESS, governanceSettingsCode]);
    await network.provider.send("hardhat_setStorageAt", [GOVERNANCE_SETTINGS_ADDRESS, "0x0", ZERO_BYTES32]);  // clear initialisation
    const governanceSettings = await GovernanceSettings.at(GOVERNANCE_SETTINGS_ADDRESS);
    await governanceSettings.initialise(governance, timelock, executors, { from: GENESIS_GOVERNANCE_ADDRESS });
    return governanceSettings;
}


export function findRequiredEvent<E extends Truffle.AnyEvent, N extends E['name']>(res: Truffle.TransactionResponse<E>, name: N): Truffle.TransactionLog<Extract<E, { name: N }>> {
    const event = res.logs.find(e => e.event === name) as any;
    assert.isTrue(event != null);
    return event;
}<|MERGE_RESOLUTION|>--- conflicted
+++ resolved
@@ -1,17 +1,8 @@
-<<<<<<< HEAD
-// !!!Causes wrong initialization of truffle web3 when yarn hardhat test is run
-// import { constants } from "@openzeppelin/test-helpers";
-=======
->>>>>>> 87a9239a
 import { GovernedBaseInstance } from "../../typechain-truffle";
 import { toBN } from "web3-utils";
 import { time } from "@nomicfoundation/hardhat-network-helpers";
 
 const ZERO_BYTES32 = "0x0000000000000000000000000000000000000000000000000000000000000000";
-<<<<<<< HEAD
-=======
-
->>>>>>> 87a9239a
 export async function transferWithSuicide(amount: BN, from: string, to: string, web3: any) {
     const SuicidalMock = artifacts.require("SuicidalMock");
     if (amount.lten(0)) throw new Error("Amount must be positive");
