--- conflicted
+++ resolved
@@ -26,7 +26,6 @@
 
     constructor(
         address _signingPolicySetter,
-<<<<<<< HEAD
         uint256 rewardEpochId,
         bytes32 signingPolicyHash,
         uint8 randomNumberProtocolId // TODO - we may want to be able to change this through governance
@@ -35,14 +34,6 @@
         lastInitializedRewardEpoch = rewardEpochId;
         toSigningPolicyHash[rewardEpochId] = signingPolicyHash;
         stateData.randomNumberProtocolId = randomNumberProtocolId;
-=======
-        uint256 _rewardEpochId,
-        bytes32 _signingPolicyHash
-    ) {
-        signingPolicySetter = _signingPolicySetter;
-        lastInitializedRewardEpoch = _rewardEpochId;
-        toSigningPolicyHash[_rewardEpochId] = _signingPolicyHash;
->>>>>>> a7c74104
     }
 
     /// Only signingPolicySetter address/contract can call this method.
